from flask import Flask, render_template, request, redirect, url_for, flash, send_file, session
import os
import uuid
import pandas as pd
import numpy as np
import logging
from pathlib import Path
from werkzeug.utils import secure_filename
from dotenv import load_dotenv
import time
import gc  # Garbage collector

# Import only what is needed to reduce memory usage
from src.data_processing import load_and_explore_data, preprocess_playlist_data, analyze_genres
from src.modeling import train_and_evaluate_models, predict_and_rank_artists, analyze_artist_overlap

# Load environment variables
load_dotenv()

app = Flask(__name__)
app.secret_key = os.getenv('SECRET_KEY', 'primavera-companion-secret-key')

# Set up logging
logging.basicConfig(level=logging.INFO, 
                   format='%(asctime)s - %(name)s - %(levelname)s - %(message)s')
logger = logging.getLogger(__name__)

# Configuration
UPLOAD_FOLDER = os.path.join(os.getcwd(), 'uploads')
RESULT_FOLDER = os.path.join(os.getcwd(), 'results')
ALLOWED_EXTENSIONS = {'csv'}
MAX_ARTISTS = 100  # Limit number of artists to process

# Create folders if they don't exist
os.makedirs(UPLOAD_FOLDER, exist_ok=True)
os.makedirs(RESULT_FOLDER, exist_ok=True)

app.config['UPLOAD_FOLDER'] = UPLOAD_FOLDER
app.config['RESULT_FOLDER'] = RESULT_FOLDER
app.config['MAX_CONTENT_LENGTH'] = 16 * 1024 * 1024  # 16MB max upload size

<<<<<<< HEAD
# Find Primavera CSV file
PRIMAVERA_CSV = None
possible_locations = [
    os.path.join(os.path.dirname(os.path.abspath(__file__)), 'data', 'primavera_25.csv'),
    os.path.join(os.path.dirname(os.path.abspath(__file__)), 'primavera_25.csv'),
    os.path.join(os.path.dirname(os.path.abspath(__file__)), 'data', 'primavera.csv'),
    os.path.join(os.path.dirname(os.path.abspath(__file__)), 'primavera.csv'),
    os.path.join(os.getcwd(), 'data', 'primavera_25.csv'),
    os.path.join(os.getcwd(), 'data', 'primavera.csv'),
    os.path.join(os.getcwd(), 'primavera_25.csv'),
    os.path.join(os.getcwd(), 'primavera.csv')
]
=======
# Check if primavera.csv exists in data folder
PRIMAVERA_CSV = os.path.join(os.path.dirname(os.path.abspath(__file__)), 'data', 'primavera_25.csv')
if not os.path.exists(PRIMAVERA_CSV):
    print(f"Warning: Primavera CSV file not found at {PRIMAVERA_CSV}. Please place it there.")
    
>>>>>>> 51048637

for location in possible_locations:
    if os.path.exists(location):
        PRIMAVERA_CSV = location
        logger.info(f"Found Primavera CSV at: {PRIMAVERA_CSV}")
        break

if not PRIMAVERA_CSV:
    logger.warning(f"Warning: Primavera CSV file not found. Checked these locations: {possible_locations}")

def allowed_file(filename):
    return '.' in filename and filename.rsplit('.', 1)[1].lower() in ALLOWED_EXTENSIONS

@app.route('/')
def index():
    return render_template('index.html')

@app.route('/upload', methods=['POST'])
def upload_file():
    # Check if primavera file exists
    if not PRIMAVERA_CSV:
        logger.error("Primavera Sound lineup data not found")
        flash('Primavera Sound lineup data not found. Please contact the administrator.', 'error')
        return redirect(url_for('index'))
    
    logger.info(f"Processing file upload. Primavera data at: {PRIMAVERA_CSV}")
    
    # Check if the post request has the file part
    if 'file' not in request.files:
        flash('No file part', 'error')
        return redirect(url_for('index'))
    
    file = request.files['file']
    
    # If user does not select file, browser also
    # submit an empty part without filename
    if file.filename == '':
        flash('No selected file', 'error')
        return redirect(url_for('index'))
    
    if file and allowed_file(file.filename):
        # Create a unique session ID
        session_id = str(uuid.uuid4())
        session['session_id'] = session_id
        
        # Create a unique folder for this session
        session_folder = os.path.join(app.config['UPLOAD_FOLDER'], session_id)
        os.makedirs(session_folder, exist_ok=True)
        
        # Save the file
        filename = secure_filename(file.filename)
        file_path = os.path.join(session_folder, filename)
        file.save(file_path)
        
        # Create a result folder for this session
        result_folder = os.path.join(app.config['RESULT_FOLDER'], session_id)
        os.makedirs(result_folder, exist_ok=True)
        
        # Store file path in session
        session['my_playlist_path'] = file_path
        session['result_folder'] = result_folder
        
        # Start a background task to process the file
        # For Render, we'll use a synchronous approach but with optimizations
        return redirect(url_for('process'))
    
    flash('Invalid file type. Please upload a CSV file.', 'error')
    return redirect(url_for('index'))

@app.route('/process')
def process():
    # Check if we have the necessary data in the session
    if 'my_playlist_path' not in session or 'result_folder' not in session:
        flash('Session data lost. Please upload your file again.', 'error')
        return redirect(url_for('index'))
    
    my_playlist_path = session['my_playlist_path']
    result_folder = session['result_folder']
    
    # Set up processing message page
    processing_msg = """
    <html>
    <head>
        <title>Processing Your Playlist</title>
        <style>
            body { font-family: Arial, sans-serif; margin: 40px; line-height: 1.6; }
            h1 { color: #e63946; }
            .container { max-width: 600px; margin: 0 auto; text-align: center; }
            .spinner { 
                border: 6px solid #f3f3f3;
                border-top: 6px solid #e63946;
                border-radius: 50%;
                width: 50px;
                height: 50px;
                animation: spin 2s linear infinite;
                margin: 30px auto;
            }
            @keyframes spin {
                0% { transform: rotate(0deg); }
                100% { transform: rotate(360deg); }
            }
            .message { margin-top: 20px; font-size: 18px; }
            .note { margin-top: 40px; font-size: 14px; color: #666; }
        </style>
        <meta http-equiv="refresh" content="3;url=/processing_status">
    </head>
    <body>
        <div class="container">
            <h1>Processing Your Playlist</h1>
            <div class="spinner"></div>
            <div class="message">Your playlist is being analyzed to generate recommendations...</div>
            <div class="note">This may take up to 2 minutes. You'll be redirected automatically when completed.</div>
        </div>
    </body>
    </html>
    """
    
    # Start processing in the background
    try:
        # Set a processing flag in the session
        session['processing'] = True
        session['started_at'] = time.time()
        
        return processing_msg
    
    except Exception as e:
        logger.error(f"Error starting processing: {str(e)}")
        flash(f'Error processing your playlist: {str(e)}', 'error')
        return redirect(url_for('index'))

@app.route('/processing_status')
def processing_status():
    if 'processing' not in session or not session['processing']:
        return redirect(url_for('index'))
    
    # If we haven't started the processing yet
    if 'started_processing' not in session:
        session['started_processing'] = True
        
        try:
            # Process the data
            process_playlist()
            
            # Clear processing flags
            session['processing'] = False
            
            # Redirect to download
            if 'error' in session and session['error']:
                flash(session['error'], 'error')
                return redirect(url_for('index'))
            else:
                return redirect(url_for('download'))
            
        except Exception as e:
            logger.error(f"Error in processing: {str(e)}")
            session['processing'] = False
            session['error'] = f"Error processing your playlist: {str(e)}"
            flash(session['error'], 'error')
            return redirect(url_for('index'))
    else:
        # Still processing, show the waiting page
        processing_time = time.time() - session.get('started_at', time.time())
        
        # If it's taking too long (more than 2 minutes), assume something went wrong
        if processing_time > 120:
            session['processing'] = False
            flash('Processing is taking longer than expected. Please try again with a smaller playlist.', 'error')
            return redirect(url_for('index'))
        
        processing_msg = f"""
        <html>
        <head>
            <title>Processing Your Playlist</title>
            <style>
                body {{ font-family: Arial, sans-serif; margin: 40px; line-height: 1.6; }}
                h1 {{ color: #e63946; }}
                .container {{ max-width: 600px; margin: 0 auto; text-align: center; }}
                .spinner {{ 
                    border: 6px solid #f3f3f3;
                    border-top: 6px solid #e63946;
                    border-radius: 50%;
                    width: 50px;
                    height: 50px;
                    animation: spin 2s linear infinite;
                    margin: 30px auto;
                }}
                @keyframes spin {{
                    0% {{ transform: rotate(0deg); }}
                    100% {{ transform: rotate(360deg); }}
                }}
                .message {{ margin-top: 20px; font-size: 18px; }}
                .note {{ margin-top: 40px; font-size: 14px; color: #666; }}
            </style>
            <meta http-equiv="refresh" content="3;url=/processing_status">
        </head>
        <body>
            <div class="container">
                <h1>Processing Your Playlist</h1>
                <div class="spinner"></div>
                <div class="message">Processing for {processing_time:.0f} seconds...</div>
                <div class="note">This may take up to 2 minutes. You'll be redirected automatically when completed.</div>
            </div>
        </body>
        </html>
        """
        return processing_msg

def process_playlist():
    """Process the playlist and generate recommendations"""
    my_playlist_path = session['my_playlist_path']
    result_folder = session['result_folder']
    
    # Load the data with limited number of rows to speed up processing
    try:
        # Run the recommendation pipeline with optimizations
        logger.info("Loading playlist data...")
        
        # Read only necessary columns to reduce memory usage
        my_playlist = pd.read_csv(
            my_playlist_path, 
            nrows=10000  # Limit number of rows to avoid timeout
        )
        
        # Load the primavera playlist
        primavera_playlist = pd.read_csv(PRIMAVERA_CSV)
        
        # Basic summary
        n_tracks = len(my_playlist)
        n_primavera_tracks = len(primavera_playlist)
        
        logger.info(f"Loaded {n_tracks} tracks from user playlist and {n_primavera_tracks} from Primavera")
        
        # Get top artists by track count to limit processing
        artist_counts = my_playlist['Artist Name(s)'].str.split(', ').explode().value_counts()
        top_artists = artist_counts.head(MAX_ARTISTS).index.tolist()
        
        # Filter the playlist to only include top artists
        my_playlist_filtered = my_playlist[
            my_playlist['Artist Name(s)'].str.split(', ').apply(
                lambda artists: any(artist in top_artists for artist in artists)
            )
        ]
        
        logger.info(f"Filtered to {len(my_playlist_filtered)} tracks from top {MAX_ARTISTS} artists")
        
        # Analyze genres and find shared ones
        top_shared_genres = analyze_genres(my_playlist_filtered, primavera_playlist)
        
        # Free up memory
        del my_playlist
        gc.collect()
        
        # Process both datasets
        train_data = preprocess_playlist_data(
            my_playlist_filtered, 
            is_training=True, 
            shared_genres=top_shared_genres
        )
        
        # Free up memory
        del my_playlist_filtered
        gc.collect()
        
        test_data = preprocess_playlist_data(
            primavera_playlist, 
            is_training=False, 
            shared_genres=top_shared_genres,
            min_artist_frequency=2  # Lower threshold to include more artists
        )
        
        # Free up memory
        del primavera_playlist
        gc.collect()
        
        # Train and evaluate models
        logger.info("Training models...")
        model_results = train_and_evaluate_models(train_data)
        
        # Predict and rank artists
        logger.info("Ranking artists...")
        ranked_artists, _ = predict_and_rank_artists(test_data, model_results)
        
        # Analyze artist overlap
        # This function is causing the timeout error
        # Simplify it to just add a column indicating overlap
        # Instead of using the original function
        
        # Create a set of artists in the user's playlist for faster lookup
        user_artists = set(train_data['Artist'].unique())
        
        # Check which Primavera artists are in the user's playlist
        ranked_artists['In_My_Playlist'] = ranked_artists['Artist'].apply(
            lambda x: 1 if x in user_artists else 0
        )
        
        # Add a small boost to artists in the playlist
        if 'In_My_Playlist' in ranked_artists.columns:
            # Find maximum predicted score for normalization
            max_score = ranked_artists['Predicted_Score'].max()
            
            # Apply weight to overlap (0.3 means 30% of the score comes from playlist overlap)
            overlap_weight = 0.3
            
            # Create adjusted score
            ranked_artists['Adjusted_Score'] = (
                (1 - overlap_weight) * ranked_artists['Predicted_Score'] + 
                overlap_weight * max_score * ranked_artists['In_My_Playlist']
            )
            
            # Re-rank based on adjusted score
            ranked_artists = ranked_artists.sort_values(
                'Adjusted_Score', ascending=False
            ).reset_index(drop=True)
            
            # Update rank
            ranked_artists['Adjusted_Rank'] = ranked_artists.index + 1
        
        # Save results to CSV for download
        logger.info("Saving results...")
        csv_path = os.path.join(result_folder, 'primavera_recommendations.csv')
        ranked_artists.to_csv(csv_path, index=False)
        
        # Store results path in session
        session['results_csv_path'] = csv_path
        session['processing_complete'] = True
        
        logger.info("Processing complete!")
        return True
        
    except Exception as e:
        logger.error(f"Error processing playlist: {str(e)}")
        raise e

@app.route('/download')
def download():
    if 'results_csv_path' not in session:
        flash('Download not available. Please process your file again.', 'error')
        return redirect(url_for('index'))
    
    results_csv_path = session['results_csv_path']
    
    if not os.path.exists(results_csv_path):
        flash('Results file not found. Please process your file again.', 'error')
        return redirect(url_for('index'))
    
    # Success message page that auto-triggers the download
    success_msg = """
    <html>
    <head>
        <title>Download Recommendations</title>
        <style>
            body { font-family: Arial, sans-serif; margin: 40px; line-height: 1.6; }
            h1 { color: #e63946; }
            .container { max-width: 600px; margin: 0 auto; text-align: center; }
            .success-icon {
                color: #2ecc71;
                font-size: 64px;
                margin: 20px 0;
            }
            .message { margin: 20px 0; font-size: 18px; }
            .download-btn {
                display: inline-block;
                background-color: #e63946;
                color: white;
                padding: 10px 20px;
                text-decoration: none;
                border-radius: 4px;
                margin-top: 20px;
                font-weight: bold;
            }
            .home-link {
                display: block;
                margin-top: 40px;
                color: #457b9d;
                text-decoration: none;
            }
            .home-link:hover {
                text-decoration: underline;
            }
        </style>
        <script>
            // Automatically trigger download after 1 second
            window.onload = function() {
                setTimeout(function() {
                    document.getElementById('download-link').click();
                }, 1000);
            }
        </script>
    </head>
    <body>
        <div class="container">
            <h1>Your Recommendations Are Ready!</h1>
            <div class="success-icon">✓</div>
            <div class="message">
                Your personalized Primavera Sound recommendations have been generated successfully.
                Your download should start automatically.
            </div>
            <a id="download-link" href="/download-file" class="download-btn">Download Recommendations</a>
            <a href="/" class="home-link">Return to Home</a>
        </div>
    </body>
    </html>
    """
    
    return success_msg

@app.route('/download-file')
def download_file():
    if 'results_csv_path' not in session:
        flash('Download not available. Please process your file again.', 'error')
        return redirect(url_for('index'))
    
    results_csv_path = session['results_csv_path']
    
    if not os.path.exists(results_csv_path):
        flash('Results file not found. Please process your file again.', 'error')
        return redirect(url_for('index'))
    
    return send_file(
        results_csv_path, 
        as_attachment=True, 
        download_name='primavera_recommendations.csv',
        mimetype='text/csv'
    )

# Add this to your app.py

@app.errorhandler(500)
def internal_server_error(e):
    return """
    <html>
    <head>
        <title>Processing Error</title>
        <style>
            body { font-family: Arial, sans-serif; margin: 40px; line-height: 1.6; }
            h1 { color: #e63946; }
            .container { max-width: 600px; margin: 0 auto; text-align: center; }
            .error-icon {
                color: #e74c3c;
                font-size: 64px;
                margin: 20px 0;
            }
            .message { margin: 20px 0; font-size: 18px; }
            .suggestion { margin: 20px 0; font-size: 16px; color: #666; }
            .home-btn {
                display: inline-block;
                background-color: #e63946;
                color: white;
                padding: 10px 20px;
                text-decoration: none;
                border-radius: 4px;
                margin-top: 20px;
                font-weight: bold;
            }
        </style>
    </head>
    <body>
        <div class="container">
            <h1>Processing Error</h1>
            <div class="error-icon">⚠</div>
            <div class="message">
                Sorry, we encountered an error while processing your playlist.
            </div>
            <div class="suggestion">
                Your playlist might be too large. Try with a smaller playlist (under 500 tracks).
            </div>
            <a href="/" class="home-btn">Try Again</a>
        </div>
    </body>
    </html>
    """, 500

@app.errorhandler(502)
def bad_gateway_error(e):
    return """
    <html>
    <head>
        <title>Processing Timeout</title>
        <style>
            body { font-family: Arial, sans-serif; margin: 40px; line-height: 1.6; }
            h1 { color: #e63946; }
            .container { max-width: 600px; margin: 0 auto; text-align: center; }
            .error-icon {
                color: #e74c3c;
                font-size: 64px;
                margin: 20px 0;
            }
            .message { margin: 20px 0; font-size: 18px; }
            .suggestion { margin: 20px 0; font-size: 16px; color: #666; }
            .home-btn {
                display: inline-block;
                background-color: #e63946;
                color: white;
                padding: 10px 20px;
                text-decoration: none;
                border-radius: 4px;
                margin-top: 20px;
                font-weight: bold;
            }
        </style>
    </head>
    <body>
        <div class="container">
            <h1>Processing Timeout</h1>
            <div class="error-icon">⏱</div>
            <div class="message">
                Sorry, processing your playlist took too long and timed out.
            </div>
            <div class="suggestion">
                Please try again with a smaller playlist (under 500 tracks)
                or select a playlist with fewer unique artists.
            </div>
            <a href="/" class="home-btn">Try Again</a>
        </div>
    </body>
    </html>
    """, 502

if __name__ == '__main__':
    port = int(os.environ.get("PORT", 5000))
    app.run(host='0.0.0.0', port=port, debug=False)<|MERGE_RESOLUTION|>--- conflicted
+++ resolved
@@ -39,7 +39,6 @@
 app.config['RESULT_FOLDER'] = RESULT_FOLDER
 app.config['MAX_CONTENT_LENGTH'] = 16 * 1024 * 1024  # 16MB max upload size
 
-<<<<<<< HEAD
 # Find Primavera CSV file
 PRIMAVERA_CSV = None
 possible_locations = [
@@ -52,13 +51,6 @@
     os.path.join(os.getcwd(), 'primavera_25.csv'),
     os.path.join(os.getcwd(), 'primavera.csv')
 ]
-=======
-# Check if primavera.csv exists in data folder
-PRIMAVERA_CSV = os.path.join(os.path.dirname(os.path.abspath(__file__)), 'data', 'primavera_25.csv')
-if not os.path.exists(PRIMAVERA_CSV):
-    print(f"Warning: Primavera CSV file not found at {PRIMAVERA_CSV}. Please place it there.")
-    
->>>>>>> 51048637
 
 for location in possible_locations:
     if os.path.exists(location):
